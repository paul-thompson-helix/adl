name:                adl-compiler
version:             0.4.1
synopsis:            A compiler for the Algebraic Data Language (ADL)
-- description:
license:             BSD3
license-file:        ../../LICENSE
author:              Tim Docker
maintainer:          tim@dockerz.net
copyright:           (c) 2013, 2014 Tim Docker
category:            Network
build-type:          Simple
cabal-version:       >=1.8

data-files:          lib/adl/sys/adlast.adl
                     lib/adl/sys/types.adl
                     lib/adl/sys/types.adl-java
                     lib/adl/sys/types.adl-hs
                     lib/adl/sys/types.adl-cpp
                     lib/adl/sys/annotations.adl
                     lib/adl/adlc/config/haskell.adl
                     lib/adl/adlc/config/cpp.adl
                     lib/adl/adlc/config/java.adl
                     lib/java/runtime/org/adl/runtime/ByteArray.java
                     lib/java/runtime/org/adl/runtime/Factories.java
                     lib/java/runtime/org/adl/runtime/Factory.java
                     lib/java/runtime/org/adl/runtime/HashMapHelpers.java
                     lib/java/runtime/org/adl/runtime/HashSetHelpers.java
                     lib/java/runtime/org/adl/runtime/JsonParseException.java
                     lib/java/runtime/org/adl/runtime/JsonBinding.java
                     lib/java/runtime/org/adl/runtime/JsonBindings.java
                     lib/java/runtime/org/adl/runtime/JsonHelpers.java
                     lib/java/runtime/org/adl/runtime/MaybeHelpers.java
                     lib/java/runtime/org/adl/runtime/NullableHelpers.java
                     lib/java/runtime/org/adl/runtime/Lazy.java
<<<<<<< HEAD
                     lib/typescript/runtime/adl.ts
                     lib/typescript/runtime/json.ts
                     lib/typescript/runtime/sys/types.ts
                     lib/typescript/runtime/sys/adlast.ts
=======
                     lib/haskell/runtime/ADL/Core.hs
                     lib/haskell/runtime/ADL/Core/Value.hs
>>>>>>> 072f1c30

executable adlc
  hs-source-dirs:      src
  main-is:             Main.hs
  build-depends:       base, text, containers, bytestring,
                       parsec, mtl, transformers,
                       filepath, directory, unordered-containers, vector, base64-bytestring,
                       attoparsec, aeson, scientific, adl-utils, adl-compiler-lib, adl-runtime, aeson-pretty,
                       executable-path
  other-modules:       ADL.Compiler.Backends.AST
                     , ADL.Compiler.Backends.Cpp
                     , ADL.Compiler.Backends.Java
                     , ADL.Compiler.Backends.Java.Internal
                     , ADL.Compiler.Backends.Java.Json
                     , ADL.Compiler.Backends.Java.Parcelable
                     , ADL.Compiler.Backends.Javascript
                     , ADL.Compiler.Backends.Typescript
                     , ADL.Compiler.Backends.Typescript.Common
                     , ADL.Compiler.Backends.Typescript.DataTypes
                     , ADL.Compiler.Backends.Typescript.Newtype
                     , ADL.Compiler.Backends.Typescript.Struct
                     , ADL.Compiler.Backends.Typescript.Typedef
                     , ADL.Compiler.Backends.Typescript.Union
                     , ADL.Compiler.DataFiles
                     , ADL.Sys.Adlast
                     , ADL.Sys.Types
                     , ADL.Adlc.Config.Cpp
                     , ADL.Adlc.Config.Haskell
                     , ADL.Adlc.Config.Java
                     , HaskellCustomTypes
  ghc-options:       -fwarn-incomplete-patterns

test-suite adlc-tests
  type:                exitcode-stdio-1.0
  hs-source-dirs:      tests, src
  main-is:             Tests.hs
  build-depends:       base, text, containers, bytestring,
                       parsec, mtl, transformers, stm,
                       filepath, directory, unordered-containers, vector,
                       base64-bytestring,
                       attoparsec, aeson, scientific,
                       aeson-pretty, temporary, hspec,
                       adl-utils, adl-compiler-lib, adl-runtime,
                       executable-path
  other-modules:       ADL.Compiler.Backends.AST
                     , ADL.Compiler.Backends.Cpp
                     , ADL.Compiler.Backends.Java
                     , ADL.Compiler.Backends.Java.Internal
                     , ADL.Compiler.Backends.Java.Json
                     , ADL.Compiler.Backends.Java.Parcelable
                     , ADL.Compiler.Backends.Javascript
                     , ADL.Compiler.Backends.Typescript
                     , ADL.Compiler.Backends.Typescript.Common
                     , ADL.Compiler.Backends.Typescript.DataTypes
                     , ADL.Compiler.Backends.Typescript.Newtype
                     , ADL.Compiler.Backends.Typescript.Struct
                     , ADL.Compiler.Backends.Typescript.Typedef
                     , ADL.Compiler.Backends.Typescript.Union
                     , ADL.Sys.Adlast
                     , ADL.Sys.Types
                     , ADL.Compiler.DataFiles
                     , ADL.Adlc.Config.Cpp
                     , ADL.Adlc.Config.Haskell
                     , ADL.Adlc.Config.Java
                     , HaskellCustomTypes
  ghc-options:       -fwarn-incomplete-patterns<|MERGE_RESOLUTION|>--- conflicted
+++ resolved
@@ -32,15 +32,12 @@
                      lib/java/runtime/org/adl/runtime/MaybeHelpers.java
                      lib/java/runtime/org/adl/runtime/NullableHelpers.java
                      lib/java/runtime/org/adl/runtime/Lazy.java
-<<<<<<< HEAD
+                     lib/haskell/runtime/ADL/Core.hs
+                     lib/haskell/runtime/ADL/Core/Value.hs
                      lib/typescript/runtime/adl.ts
                      lib/typescript/runtime/json.ts
                      lib/typescript/runtime/sys/types.ts
                      lib/typescript/runtime/sys/adlast.ts
-=======
-                     lib/haskell/runtime/ADL/Core.hs
-                     lib/haskell/runtime/ADL/Core/Value.hs
->>>>>>> 072f1c30
 
 executable adlc
   hs-source-dirs:      src
