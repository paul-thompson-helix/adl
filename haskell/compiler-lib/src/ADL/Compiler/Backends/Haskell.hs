{-# LANGUAGE OverloadedStrings #-}
module ADL.Compiler.Backends.Haskell(
  HaskellFlags(..),
  HaskellModule(..),
  CustomType(..),
  CustomTypeMap,
  generate, 
  )where

import qualified Data.Map as Map
import qualified Data.Set as Set
import qualified Data.List as L
import Data.Ord (comparing)
import Data.Maybe (isNothing)

import System.FilePath(takeDirectory,joinPath,addExtension)
import Control.Monad
import Control.Monad.Trans
import Control.Monad.Trans.State.Strict

import qualified Data.Vector as V
import qualified Data.HashMap.Strict as HM
import qualified Data.Aeson as JSON
import qualified Data.Aeson.Encode as JSON
import qualified Data.Scientific as S
import Data.Attoparsec.Number

import qualified Data.Text as T
import qualified Data.Text.Lazy.Builder as LT
import qualified Data.Text.Lazy as LT
import qualified Data.Text.Encoding as T
import qualified Data.ByteString.Base64 as B64
import qualified Data.ByteString.Lazy as LBS

import ADL.Utils.Format
import ADL.Compiler.AST
import ADL.Compiler.EIO
import ADL.Compiler.Processing
import ADL.Compiler.Primitive
import ADL.Compiler.Utils

newtype HaskellModule = HaskellModule T.Text

instance Format HaskellModule where
  formatText (HaskellModule hm) = hm

data CustomType = CustomType {
   -- The name of the custom haskell type to use in lieu of original
   -- adl type
   ct_hTypeName :: Ident,

   -- Any imports required to support the custom haskell type.
   ct_hImports :: [HaskellModule],

   -- Lines of helper code. This must implement the ADLValue typeclass
   -- for the custom haskell type
   ct_insertCode :: [T.Text],

   -- Whether to generate the original ADL Type. If required the name
   -- to be used is supplied.
   ct_generateOrigADLType :: Maybe Ident
}

type CustomTypeMap = Map.Map ScopedName CustomType

data MState = MState {
   ms_name :: ModuleName,
   ms_moduleMapper :: ModuleName -> HaskellModule,
   ms_customTypes :: CustomTypeMap,
   ms_indent :: T.Text,
   ms_exports :: Set.Set T.Text,
   ms_imports :: Set.Set T.Text,
   ms_languageFeatures :: Set.Set T.Text,
   ms_lines :: [T.Text]
}

type HGen = State MState

updateMState :: (MState->MState) -> HGen ()
updateMState = modify

wl :: T.Text -> HGen ()
wl t = updateMState addLine
  where
    addLine ms = ms{ms_lines=(ms_indent ms) `T.append` t:ms_lines ms}

nl :: HGen ()
nl = wl ""

wt :: T.Text -> [T.Text] -> HGen ()
wt pattern args = wl (template pattern args)

indent :: HGen a -> HGen a
indent g = do
    updateMState
      (\ms -> ms{ ms_indent=T.append is (ms_indent ms)})
    a <- g
    updateMState
      (\ms -> ms{ ms_indent=T.drop (T.length is) (ms_indent ms) } )
    return a
  where
    is = "    "


addLanguageFeature :: T.Text -> HGen ()
addLanguageFeature t = updateMState
  (\ms -> ms{ ms_languageFeatures=Set.insert t (ms_languageFeatures ms)} )

addImport :: T.Text -> HGen ()
addImport t = updateMState
  (\ms -> ms{ ms_imports=Set.insert t (ms_imports ms)} )

addExport :: T.Text -> HGen ()
addExport t = updateMState
  (\ms -> ms{ ms_exports=Set.insert t (ms_exports ms)} )

importModule :: HaskellModule -> HGen ()
importModule (HaskellModule t) =
  addImport (template "import $1" [t])

importQualifiedModule :: HaskellModule -> HGen ()
importQualifiedModule (HaskellModule t) =
  addImport (template "import qualified $1" [t])

importQualifiedModuleAs :: HaskellModule -> T.Text -> HGen ()
importQualifiedModuleAs (HaskellModule t) n =
  addImport (template "import qualified $1 as $2" [t,n])

haskellModule :: ModuleName -> HGen HaskellModule
haskellModule mn = do
  ms <- get
  return (ms_moduleMapper ms mn)

importADLModule :: ModuleName -> HGen HaskellModule
importADLModule mn = do
  hm <- haskellModule mn
  importQualifiedModule hm
  return hm

upper1,lower1 :: T.Text -> T.Text
upper1 t = T.toUpper (T.pack [(T.head t)]) `T.append` T.tail t
lower1 t = T.toLower (T.pack [(T.head t)]) `T.append` T.tail t

hTypeName :: Ident -> Ident
hTypeName sn = upper1 sn

hTypeParamName :: Ident -> Ident
hTypeParamName sn = lower1 sn

hFieldName :: Ident -> Ident -> Ident
hFieldName sn fn = T.concat [lower1 sn,"_",fn]

hDiscName :: Ident -> Ident -> Ident
hDiscName sn fn = T.concat [upper1 sn,"_",fn]

intType, wordType :: T.Text -> HGen T.Text
intType s = importQualifiedModule (HaskellModule "Data.Int") >> return s
wordType s = importQualifiedModule (HaskellModule "Data.Word") >> return s

hPrimitiveType :: PrimitiveType -> HGen T.Text
hPrimitiveType P_Void = return "()"
hPrimitiveType P_Bool = return "Prelude.Bool"
hPrimitiveType P_Int8 = intType "Data.Int.Int8"
hPrimitiveType P_Int16 = intType "Data.Int.Int16"
hPrimitiveType P_Int32 = intType "Data.Int.Int32"
hPrimitiveType P_Int64 = intType "Data.Int.Int64"
hPrimitiveType P_Word8 = wordType "Data.Word.Word8"
hPrimitiveType P_Word16 = wordType "Data.Word.Word16"
hPrimitiveType P_Word32 = wordType "Data.Word.Word32"
hPrimitiveType P_Word64 = wordType "Data.Word.Word64"
hPrimitiveType P_Float = return "Prelude.Float"
hPrimitiveType P_Double = return "Prelude.Double"
hPrimitiveType P_ByteVector = importByteString >> return "B.ByteString"
hPrimitiveType P_Vector = return "[]" -- never called
hPrimitiveType P_String = importText >> return "T.Text"
hPrimitiveType P_Sink = do
  importModule (HaskellModule "ADL.Core.Sink")
  return "Sink"

hPrimitiveLiteral :: PrimitiveType -> JSON.Value -> T.Text
hPrimitiveLiteral P_Void JSON.Null = "()"
hPrimitiveLiteral P_Bool (JSON.Bool True) = "Prelude.True"
hPrimitiveLiteral P_Bool (JSON.Bool False) = "Prelude.False"
hPrimitiveLiteral P_Int8 (JSON.Number n) = litNumber n
hPrimitiveLiteral P_Int16 (JSON.Number n) = litNumber n
hPrimitiveLiteral P_Int32 (JSON.Number n) = litNumber n
hPrimitiveLiteral P_Int64 (JSON.Number n) = litNumber n
hPrimitiveLiteral P_Word8 (JSON.Number n) = litNumber n
hPrimitiveLiteral P_Word16 (JSON.Number n) = litNumber n
hPrimitiveLiteral P_Word32 (JSON.Number n) = litNumber n
hPrimitiveLiteral P_Word64 (JSON.Number n) = litNumber n
hPrimitiveLiteral P_Float (JSON.Number n) = litNumber n
hPrimitiveLiteral P_Double (JSON.Number n) = litNumber n
hPrimitiveLiteral P_ByteVector (JSON.String s) = T.pack (show (decode s))
  where
    decode s = case B64.decode (T.encodeUtf8 s) of
      (Left _) -> "???"
      (Right s) -> s
hPrimitiveLiteral P_Vector _ = "undefined" -- never called
hPrimitiveLiteral P_String (JSON.String s) = T.pack (show s)
hPrimitiveLiteral P_Sink _ = "undefined" -- never called

litNumber :: S.Scientific -> T.Text
litNumber n = T.pack (if n < 0 then "(" ++ s ++ ")" else s)
  where
    s = case S.floatingOrInteger n of
      (Left r) -> show n
      (Right i) -> show (i::Integer)

hTypeExpr :: TypeExpr ResolvedType -> HGen T.Text
hTypeExpr te = hTypeExprB (resolveBoundTypeVariables te)

hTypeExprB :: TypeExpr ResolvedType -> HGen T.Text
hTypeExprB (TypeExpr rt []) = hTypeExprB1 rt
hTypeExprB (TypeExpr (RT_Primitive P_Vector) args) = do
  argt <- hTypeExprB (head args)
  return (template "[$1]" [argt])
  
hTypeExprB (TypeExpr c args) = do
  ct <- hTypeExprB1 c
  argst <- mapM hTypeExprB args
  return (T.concat $ ["(", ct, " "] ++ L.intersperse " " argst ++ [")"])

hTypeExprB1 :: ResolvedType -> HGen T.Text
hTypeExprB1 (RT_Named (sn,d)) = do
  ms <- get
  let isLocalName = case sn_moduleName sn of
        ModuleName [] -> True
        _ -> False
      fullyScopedName = if isLocalName then sn{sn_moduleName=ms_name ms} else sn

  case isLocalName of
    True ->
      -- ADL type defined in this module
      return (hTypeName (sn_name sn))
    False -> do
      -- ADL type defined in an imported module
      hm <- importADLModule (sn_moduleName sn)
      return (T.intercalate "." [formatText hm,hTypeName (sn_name sn)])

hTypeExprB1 (RT_Param i) = return (hTypeParamName i)
hTypeExprB1 (RT_Primitive pt) = hPrimitiveType pt

hTParams :: [Ident] -> T.Text
hTParams [] = T.empty
hTParams ts = T.cons ' ' $ T.intercalate " " (map hTypeParamName ts)

hInstanceHeader klass sname [] =
  template "instance $1 $2 where" [klass,sname]
hInstanceHeader klass sname tps =
  template "instance ($1) => $2 ($3$4) where"
           [constraints,klass,sname,hTParams tps]
  where
    constraints = T.intercalate ", " [template "$1 $2" [klass, hTypeParamName tp]
                                     | tp <- tps ]
  

enableScopedTypeVariables :: [Ident] -> HGen ()
enableScopedTypeVariables [] = return ()
enableScopedTypeVariables _ = addLanguageFeature "ScopedTypeVariables"

importText = importQualifiedModuleAs (HaskellModule "Data.Text") "T"
importByteString = importQualifiedModuleAs (HaskellModule "Data.ByteString")  "B"

declareAType :: ScopedName -> [Ident] -> HGen ()
declareAType gname [] = wt "atype _ = \"$1\"" [formatText gname]
declareAType gname tvars = do
  importText
  wl "atype _ = T.concat"
  indent $ do
    wt "[ \"$1\"" [formatText gname]
    forM_ (zip (", \"<\",": repeat ", \",\",") tvars) $ \(p,tv) -> do
      wt "$1 atype (Prelude.undefined ::$2)" [p, hTypeParamName tv]
    wl ", \">\" ]"

derivingStdClasses = wl "deriving (Prelude.Eq,Prelude.Ord,Prelude.Show)"

generateDecl :: Ident -> Decl ResolvedType -> HGen ()

generateDecl lname d@(Decl{d_type=(Decl_Struct s)}) = do
    addExport (template "$1(..)" [lname])
    enableScopedTypeVariables (s_typeParams s)
    mn <- fmap ms_name get
    generateStructDataType lname mn d s
    nl
    generateStructCtor lname mn d s
    nl
    generateStructADLInstance lname mn d s

generateDecl lname d@(Decl{d_type=(Decl_Union u)}) = do
    addExport (template "$1(..)" [lname])
    enableScopedTypeVariables (u_typeParams u)
    mn <- fmap ms_name get
    generateUnionDataType lname mn d u
    nl
    generateUnionADLInstance lname mn d u

generateDecl lname d@(Decl{d_type=(Decl_Typedef t)}) = do
    addExport lname
    ts <- hTypeExpr (t_typeExpr t)
    wt "type $1$2 = $3" [lname,hTParams (t_typeParams t),ts]

generateDecl lname d@(Decl{d_type=(Decl_Newtype n)}) = do
    addExport (template "$1(..)" [lname])
    mn <- fmap ms_name get
    ts <- hTypeExpr (n_typeExpr n)
    wt "newtype $1$2 = $1 { un$1 :: $3 }" [lname,hTParams (n_typeParams n),ts]
    indent $ derivingStdClasses
    nl
    generateNewtypeADLInstance lname mn d n

commas :: [T.Text]
commas = repeat ","

generateStructDataType :: Ident -> ModuleName -> Decl ResolvedType -> Struct ResolvedType -> HGen ()
generateStructDataType lname mn d s = do
    wt "data $1$2 = $1" [lname,hTParams (s_typeParams s)]
    indent $ do
        forM_ (zip ("{":commas) (s_fields s)) $ \(fp,f) -> do
          t <- hTypeExpr (f_type f)
          wt "$1 $2 :: $3" [fp,
                            hFieldName (d_name d) (f_name f),
                            t ]
        wl "}"
        derivingStdClasses

generateStructCtor :: Ident -> ModuleName -> Decl ResolvedType -> Struct ResolvedType -> HGen ()
generateStructCtor lname mn d s = do
    let params = [ paramName f | f <- (s_fields s), isNothing (f_default f)]
    values <-  mapM mkValue (s_fields s)
    wt "mk$1 $2 = $1 $3" [lname,T.intercalate " " params, T.intercalate " " values]
  where
    paramName f = template "v_$1" [f_name f]
    mkValue :: Field ResolvedType -> HGen T.Text
    mkValue f = case (f_default f) of
      Nothing -> return (paramName f)
      (Just defv) -> generateLiteral (f_type f) defv
    

generateStructADLInstance :: Ident -> ModuleName -> Decl ResolvedType -> Struct ResolvedType -> HGen ()
generateStructADLInstance lname mn d s = do
    wl $ hInstanceHeader "ADLValue" lname (s_typeParams s)
    indent $ do
        declareAType (ScopedName mn (d_name d)) (s_typeParams s)
        nl
        wl "jsonSerialiser jf = JSONSerialiser to from"
        indent $ do
          wl "where"
          indent $ do
            forM_ (s_fields s) $ \f -> do
              wt "$1_js = jsonSerialiser jf" [f_name f]
            nl
            wl "to v = JSON.Object ( HM.fromList"
            indent $ do
              forM_ (zip ("[":commas) (s_fields s)) $ \(fp,f) -> do                wt "$1 (\"$2\",aToJSON $2_js ($3 v))" [fp,(f_name f),hFieldName (d_name d) (f_name f)]
              wl "] )"
            nl
            wt "from (JSON.Object hm) = $1 " [lname]
            indent $ do
              forM_ (zip ("<$>":repeat "<*>") (s_fields s)) $ \(p,f) -> do
                wt "$1 fieldFromJSON $2_js \"$2\" hm" [p, (f_name f)]
            wl "from _ = Prelude.Nothing"

generateUnionDataType :: Ident -> ModuleName -> Decl ResolvedType -> Union ResolvedType -> HGen ()
generateUnionDataType lname mn d u = do
    let prefixes = ["="] ++ repeat "|"

    wt "data $1$2" [lname,hTParams (u_typeParams u)]
    indent $ do
      forM_ (zip prefixes (u_fields u)) $ \(fp,f) -> do
        if isVoidType (f_type f)
          then wt "$1 $2" [fp,hDiscName (d_name d) (f_name f)]
          else do
            t <- hTypeExpr (f_type f)
            wt "$1 $2 $3" [fp,hDiscName (d_name d) (f_name f),t]
      derivingStdClasses

generateUnionADLInstance :: Ident -> ModuleName -> Decl ResolvedType -> Union ResolvedType -> HGen ()
generateUnionADLInstance lname mn d u = do

    wl $ hInstanceHeader "ADLValue" lname (u_typeParams u)
    indent $ do
        declareAType (ScopedName mn (d_name d)) (u_typeParams u)
        nl
        wl "jsonSerialiser jf = JSONSerialiser to from"
        indent $ do
          wl "where"
          indent $ do
            forM_ (u_fields u) $ \f -> do
              when (not (isVoidType (f_type f))) $ wt "$1_js = jsonSerialiser jf" [f_name f]
            nl
            forM_ (u_fields u) $ \f -> do
              let dn = hDiscName (d_name d) (f_name f)
              if isVoidType (f_type f)
                then wt "to $1 = JSON.Object (HM.singleton \"$2\" JSON.Null)" [ dn, f_name f ]
                else wt "to ($1 v) = JSON.Object (HM.singleton \"$2\" (aToJSON $2_js v))" [ dn, f_name f ]
            nl
            wl "from o = do"
            indent $ do
              wl "(key, v) <- splitUnion o"
              wl "case key of"
              indent $ do
                forM_ (u_fields u) $ \f -> do
                  let dn = hDiscName (d_name d) (f_name f)
                  if isVoidType (f_type f)
                    then wt "\"$1\" -> Prelude.Just $2" [f_name f, dn ]
                    else wt "\"$1\" -> Prelude.fmap $2 (aFromJSON $1_js v)" [f_name f,dn]


generateNewtypeADLInstance :: Ident -> ModuleName -> Decl ResolvedType -> Newtype ResolvedType -> HGen ()
generateNewtypeADLInstance lname mn d n = do

    wl $ hInstanceHeader "ADLValue" lname (n_typeParams n)
    indent $ do
        declareAType (ScopedName mn (d_name d)) (n_typeParams n)
        nl
        wl "jsonSerialiser jf = JSONSerialiser to from"
        indent $ do
          wl "where"
          indent $ do
            wl "js = jsonSerialiser jf"
            wt "to ($1 v) = aToJSON js v" [lname]
            wt "from o = Prelude.fmap $1 (aFromJSON js o)" [lname]

generateLiteral :: TypeExpr ResolvedType -> JSON.Value -> HGen T.Text
generateLiteral te v =  generateLV (resolveBoundTypeVariables te) v
  where
    -- We only need to match the appropriate JSON cases here, as the JSON value
    -- has already been validated by the compiler
    generateLV :: TypeExpr ResolvedType -> JSON.Value -> HGen T.Text
    generateLV (TypeExpr (RT_Primitive pt) []) v = return (hPrimitiveLiteral pt v)
    generateLV (TypeExpr (RT_Primitive P_Vector) [te]) v = generateVec te v
    generateLV te0@(TypeExpr (RT_Named (sn,decl)) tes) v = do
        ms <- get
        case Map.lookup sn (ms_customTypes ms) of
          (Just ct) -> do
            -- We don't know how to turn a json literal for custom type into
            -- code at compile time. This would require, I think, either:
            --
            --   * specialised code n the compiler for each custom type
            --     (going against the idea of custom types)
            --   * some sort of plugin architecture for custom types
            --     (currently we just have confif data)
            --
            -- So for now, we cheat, and just write the JSON literal and the code
            -- to deserialise it at runtime.
            return (template "(fromJSONLiteral $1)"  [T.pack (show (LT.toStrict (LT.toLazyText (JSON.encodeToTextBuilder v))))])

          Nothing -> case d_type decl of
            (Decl_Struct s) -> generateStruct te0 decl s tes v
            (Decl_Union u) -> generateUnion decl u tes v 
            (Decl_Typedef t) -> generateTypedef decl t tes v
            (Decl_Newtype n) -> generateNewtype decl n tes v
    generateLV (TypeExpr (RT_Param id) _) v = error "INTERNAL ERROR: unable to generate literal for unbound type variable"
    generateVec te (JSON.Array v) = do
      vals <- mapM (generateLV te) (V.toList v) 
      return (template "[ $1 ]" [T.intercalate ", " vals])

    generateStruct te0 d s tes (JSON.Object hm) = do
      fields <- forM (L.sortBy (comparing fst) $ HM.toList hm) $ \(fname,v) -> do
        lit <- generateLV (getTE s fname) v
        return (template "$1 = $2" [hFieldName (d_name d) fname, lit])
      let fields1 = T.intercalate ", " fields
      case tes of
        [] -> do
          return (template "PUT_TYPENAME_HERE { $1 }" [fields1])
        _  -> do
          -- If the type has parameters, then we may need to specify the type
          -- of defaultv... so do it just in case
<<<<<<< HEAD
          hte0 <- hTypeExprB m te0
          return (template "(PUT_TYPENAME_HERE :: $1) { $2 }" [hte0,fields1])
=======
          hte0 <- hTypeExpr te0
          return (template "(defaultv :: $1) { $2 }" [hte0,fields1])
>>>>>>> 78e33eac
      where
        getTE s fname = case L.find (\f -> f_name f == fname) (s_fields s) of
          Just f -> f_type f

    generateUnion d u tes (JSON.Object hm) = do
      lit <- generateLV te v
      return (template "($1 $2)" [hDiscName (d_name d) fname,lit])
      where
        (fname,v) = case HM.toList hm of
          [v] -> v
        (name,te) = case L.find (\f -> f_name f == fname) (u_fields u) of
          Just f -> (f_name f,f_type f)

    generateTypedef d t tes v = generateLV (t_typeExpr t) v

    generateNewtype d n tes v = do
      lit <- generateLV (n_typeExpr n) v
      return (template "($1 $2)" [hTypeName (d_name d),lit])

generateCustomType :: Ident -> Decl ResolvedType -> CustomType -> HGen ()
generateCustomType n d ct = do
  -- imports and exports
  addExport (hTypeName n)
  mapM_ importModule (ct_hImports ct)

  -- Insert the user supplied code
  when (not (null (ct_insertCode ct))) $ do
    nl
    mapM_ wl (ct_insertCode ct)

  -- If required, generate the original ADL type under a different
  -- name.
  case ct_generateOrigADLType ct of
    Nothing -> return ()
    Just i -> do
      nl
      generateDecl i d


generateModule :: Module ResolvedType -> HGen T.Text
generateModule m = do
  addLanguageFeature "OverloadedStrings"
  addImport "import qualified Prelude"
  addImport "import Control.Applicative( (<$>), (<*>) )"
  importModule (HaskellModule "ADL.Core.Value")
  importModule (HaskellModule "ADL.Core.Primitives")
  importQualifiedModuleAs (HaskellModule "Data.Aeson") "JSON"
  importQualifiedModuleAs (HaskellModule "Data.HashMap.Strict") "HM"

  ms <- get
  let mname = ms_name ms
      genDecl (n,d) = do
          nl
          case Map.lookup (ScopedName mname n) (ms_customTypes ms) of
            Nothing -> generateDecl (hTypeName (d_name d)) d
            (Just ct) -> generateCustomType n d ct

  mapM_ genDecl (Map.toList (m_decls m))
  ms <- get
  hm <- haskellModule mname

  let lang = case Set.toList (ms_languageFeatures ms) of
        [] -> []
        fs ->  [template "{-# LANGUAGE $1 #-}" [T.intercalate ", " fs]]

      header = [ template "module $1(" [formatText hm] ]
               ++ exports ++
               [ ") where" ]

      exports = [template "    $1," [e] | e <- Set.toList (ms_exports ms)]

      imports = case Set.toList (ms_imports ms) of
        [] -> []
        lines -> "" : lines

      body = reverse (ms_lines ms)

  return (T.intercalate "\n" (lang ++ header ++ imports ++ body))

-- | Generate he haskell code for a module into a file. The mappings
-- from adl module names to haskell modules, and from haskell module
-- name to the written file.
writeModuleFile :: (ModuleName -> HaskellModule) ->
                   (HaskellModule -> FilePath) ->
                   CustomTypeMap ->
                   (FilePath -> LBS.ByteString -> IO ()) ->
                   Module ResolvedType ->
                   EIO a ()
writeModuleFile hmf fpf customTypes fileWriter m = do
  let s0 = MState (m_name m) hmf customTypes "" Set.empty Set.empty Set.empty []
      t = evalState (generateModule m) s0
      fpath = fpf (hmf (m_name m))
  liftIO $ fileWriter fpath (LBS.fromStrict (T.encodeUtf8 t))

moduleMapper :: String -> ModuleName -> HaskellModule
moduleMapper sprefix mn = HaskellModule (T.intercalate "." (prefix ++path) )
  where
    prefix = T.splitOn "." (T.pack sprefix)
    path = map upper1 (unModuleName mn)

fileMapper :: HaskellModule -> FilePath
fileMapper (HaskellModule t) = addExtension (joinPath ps) "hs"
  where
    ps = map T.unpack (T.splitOn "." t)
      
----------------------------------------------------------------------

data HaskellFlags = HaskellFlags {
  -- directories where we look for ADL files
  hf_searchPath :: [FilePath],

  hf_modulePrefix :: String,

  hf_customTypeFiles :: [FilePath],

  hf_fileWriter :: FilePath -> LBS.ByteString -> IO ()
}

generate :: HaskellFlags -> ([FilePath] -> EIOT CustomTypeMap) -> [FilePath] -> EIOT ()
generate hf getCustomTypes modulePaths = catchAllExceptions $ forM_ modulePaths $ \modulePath -> do
  rm <- loadAndCheckModule (moduleFinder (hf_searchPath hf)) modulePath
  hctypes <- getCustomTypes (hf_customTypeFiles hf)
  writeModuleFile (moduleMapper (hf_modulePrefix hf))
                  fileMapper
                  hctypes
                  (hf_fileWriter hf)
                  rm<|MERGE_RESOLUTION|>--- conflicted
+++ resolved
@@ -461,19 +461,7 @@
         lit <- generateLV (getTE s fname) v
         return (template "$1 = $2" [hFieldName (d_name d) fname, lit])
       let fields1 = T.intercalate ", " fields
-      case tes of
-        [] -> do
-          return (template "PUT_TYPENAME_HERE { $1 }" [fields1])
-        _  -> do
-          -- If the type has parameters, then we may need to specify the type
-          -- of defaultv... so do it just in case
-<<<<<<< HEAD
-          hte0 <- hTypeExprB m te0
-          return (template "(PUT_TYPENAME_HERE :: $1) { $2 }" [hte0,fields1])
-=======
-          hte0 <- hTypeExpr te0
-          return (template "(defaultv :: $1) { $2 }" [hte0,fields1])
->>>>>>> 78e33eac
+      return (template "$1{ $2 }" [hTypeName (d_name d),fields1])
       where
         getTE s fname = case L.find (\f -> f_name f == fname) (s_fields s) of
           Just f -> f_type f
